--- conflicted
+++ resolved
@@ -33,6 +33,9 @@
     <module>jmist-proto</module>
     <module>jmist-pipe</module>
   </modules>
+  <properties>
+    <project.build.sourceEncoding>UTF-8</project.build.sourceEncoding>
+  </properties>
 
   <distributionManagement>
     <snapshotRepository>
@@ -44,15 +47,6 @@
       <url>https://oss.sonatype.org/service/local/staging/deploy/maven2/</url>
     </repository>
   </distributionManagement>
-<<<<<<< HEAD
-=======
-  <modules>
-    <module>jmist-core</module>
-  </modules>
-  <properties>
-    <project.build.sourceEncoding>UTF-8</project.build.sourceEncoding>
-  </properties>
->>>>>>> 81ddfcba
 
   <build>
     <plugins>
