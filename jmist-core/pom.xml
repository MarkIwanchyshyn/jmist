<project xmlns="http://maven.apache.org/POM/4.0.0"
         xmlns:xsi="http://www.w3.org/2001/XMLSchema-instance"
         xsi:schemaLocation="http://maven.apache.org/POM/4.0.0
                             http://maven.apache.org/xsd/maven-4.0.0.xsd">
  <modelVersion>4.0.0</modelVersion>
  <parent>
    <groupId>ca.eandb.jmist</groupId>
    <artifactId>jmist</artifactId>
    <version>0.1.2</version>
  </parent>
  <artifactId>jmist-core</artifactId>
  <name>${project.groupId}:${project.artifactId}</name>
  <description>Java Modular Image Synthesis Toolkit: Core library</description>
  <dependencies>
    <dependency>
      <groupId>ca.eandb.util</groupId>
      <artifactId>eandb-util</artifactId>
      <version>0.2.2</version>
    </dependency>
    <dependency>
      <groupId>ca.eandb.jdcp</groupId>
      <artifactId>jdcp-core</artifactId>
<<<<<<< HEAD
      <version>0.3.0-SNAPSHOT</version>
=======
      <version>0.3.1</version>
>>>>>>> a7f04533
    </dependency>
  </dependencies>
</project><|MERGE_RESOLUTION|>--- conflicted
+++ resolved
@@ -20,11 +20,7 @@
     <dependency>
       <groupId>ca.eandb.jdcp</groupId>
       <artifactId>jdcp-core</artifactId>
-<<<<<<< HEAD
-      <version>0.3.0-SNAPSHOT</version>
-=======
       <version>0.3.1</version>
->>>>>>> a7f04533
     </dependency>
   </dependencies>
 </project>